--- conflicted
+++ resolved
@@ -62,7 +62,6 @@
         All Enabled: false
         base_link:
           Value: false
-<<<<<<< HEAD
         exotica/Frame0Aleft_target:
           Value: true
         exotica/Frame0Bworld_frame:
@@ -354,199 +353,6 @@
         left_beam:
           Value: true
         left_goal:
-=======
-        beam1:
-          Value: false
-        beam1_filtered:
-          Value: false
-        beam2:
-          Value: false
-        beam2_filtered:
-          Value: true
-        beam3:
-          Value: false
-        beam3_filtered:
-          Value: true
-        camera_bottom_screw_frame:
-          Value: false
-        camera_color_frame:
-          Value: false
-        camera_color_optical_frame:
-          Value: false
-        camera_depth_frame:
-          Value: false
-        camera_depth_optical_frame:
-          Value: false
-        camera_infra1_frame:
-          Value: false
-        camera_infra1_optical_frame:
-          Value: false
-        camera_infra2_frame:
-          Value: false
-        camera_infra2_optical_frame:
-          Value: false
-        camera_link:
-          Value: false
-        chassis_link:
-          Value: false
-        dual_gen3_base_link:
-          Value: false
-        ewellix_lift_base_link:
-          Value: false
-        ewellix_lift_top_link:
-          Value: false
-        ewellix_mount_flange_link:
-          Value: false
-        front_cover_link:
-          Value: false
-        front_lights_link:
-          Value: false
-        gen3_plate_link:
-          Value: false
-        imu_link:
-          Value: false
-        left_kinova_arm_base_link:
-          Value: false
-        left_kinova_arm_bracelet_link:
-          Value: false
-        left_kinova_arm_camera_color_frame:
-          Value: false
-        left_kinova_arm_camera_depth_frame:
-          Value: false
-        left_kinova_arm_camera_link:
-          Value: false
-        left_kinova_arm_end_effector_link:
-          Value: false
-        left_kinova_arm_forearm_link:
-          Value: false
-        left_kinova_arm_half_arm_1_link:
-          Value: false
-        left_kinova_arm_half_arm_2_link:
-          Value: false
-        left_kinova_arm_left_inner_finger:
-          Value: false
-        left_kinova_arm_left_inner_finger_pad:
-          Value: false
-        left_kinova_arm_left_inner_knuckle:
-          Value: false
-        left_kinova_arm_left_outer_finger:
-          Value: false
-        left_kinova_arm_left_outer_knuckle:
-          Value: false
-        left_kinova_arm_right_inner_finger:
-          Value: false
-        left_kinova_arm_right_inner_finger_pad:
-          Value: false
-        left_kinova_arm_right_inner_knuckle:
-          Value: false
-        left_kinova_arm_right_outer_finger:
-          Value: false
-        left_kinova_arm_right_outer_knuckle:
-          Value: false
-        left_kinova_arm_robotiq_arg2f_base_link:
-          Value: false
-        left_kinova_arm_shoulder_link:
-          Value: false
-        left_kinova_arm_spherical_wrist_1_link:
-          Value: false
-        left_kinova_arm_spherical_wrist_2_link:
-          Value: false
-        left_kinova_arm_tool_frame:
-          Value: true
-        left_side_cover_link:
-          Value: false
-        mid_mount:
-          Value: false
-        ptu_base_link:
-          Value: false
-        ptu_mount_link:
-          Value: false
-        ptu_pan_link:
-          Value: false
-        ptu_tilt_link:
-          Value: false
-        ptu_tilted_link:
-          Value: false
-        realsense_mount_link:
-          Value: false
-        rear_cover_link:
-          Value: false
-        rear_lights_link:
-          Value: false
-        rear_plate_base_link:
-          Value: false
-        rear_plate_link:
-          Value: false
-        rear_rocker_link:
-          Value: false
-        right_kinova_arm_base_link:
-          Value: false
-        right_kinova_arm_bracelet_link:
-          Value: false
-        right_kinova_arm_camera_color_frame:
-          Value: false
-        right_kinova_arm_camera_depth_frame:
-          Value: false
-        right_kinova_arm_camera_link:
-          Value: false
-        right_kinova_arm_end_effector_link:
-          Value: false
-        right_kinova_arm_forearm_link:
-          Value: false
-        right_kinova_arm_half_arm_1_link:
-          Value: false
-        right_kinova_arm_half_arm_2_link:
-          Value: false
-        right_kinova_arm_left_inner_finger:
-          Value: false
-        right_kinova_arm_left_inner_finger_pad:
-          Value: false
-        right_kinova_arm_left_inner_knuckle:
-          Value: false
-        right_kinova_arm_left_outer_finger:
-          Value: false
-        right_kinova_arm_left_outer_knuckle:
-          Value: false
-        right_kinova_arm_right_inner_finger:
-          Value: false
-        right_kinova_arm_right_inner_finger_pad:
-          Value: false
-        right_kinova_arm_right_inner_knuckle:
-          Value: false
-        right_kinova_arm_right_outer_finger:
-          Value: false
-        right_kinova_arm_right_outer_knuckle:
-          Value: false
-        right_kinova_arm_robotiq_arg2f_base_link:
-          Value: false
-        right_kinova_arm_shoulder_link:
-          Value: false
-        right_kinova_arm_spherical_wrist_1_link:
-          Value: false
-        right_kinova_arm_spherical_wrist_2_link:
-          Value: false
-        right_kinova_arm_tool_frame:
-          Value: false
-        right_side_cover_link:
-          Value: false
-        riser_link:
-          Value: false
-        screw1:
-          Value: false
-        screw1_filtered:
-          Value: true
-        screw2:
-          Value: false
-        screw2_filtered:
-          Value: false
-        t1_beam1:
-          Value: false
-        t1_beam1_filtered:
-          Value: false
-        t1_beam2:
-          Value: false
-        t1_beam2_filtered:
->>>>>>> f4939f31
           Value: true
         left_pregrasp:
           Value: true
@@ -556,8 +362,6 @@
           Value: true
         right_pregrasp:
           Value: true
-<<<<<<< HEAD
-=======
         t2_beam3:
           Value: false
         t2_beam3_filtered:
@@ -566,7 +370,6 @@
           Value: true
         top_link:
           Value: false
->>>>>>> f4939f31
       Marker Alpha: 1
       Marker Scale: 0.23999999463558197
       Name: TF
@@ -575,7 +378,6 @@
       Show Names: false
       Tree:
         base_link:
-<<<<<<< HEAD
           left_beam:
             {}
           left_goal:
@@ -869,168 +671,6 @@
             {}
           exotica/top_link_collision_0:
             {}
-=======
-          chassis_link:
-            axle_link:
-              rear_rocker_link:
-                {}
-            front_cover_link:
-              {}
-            front_lights_link:
-              {}
-            imu_link:
-              {}
-            left_side_cover_link:
-              {}
-            rear_cover_link:
-              {}
-            rear_lights_link:
-              {}
-            right_side_cover_link:
-              {}
-            riser_link:
-              mid_mount:
-                ewellix_mount_flange_link:
-                  ewellix_lift_base_link:
-                    ewellix_lift_top_link:
-                      dual_gen3_base_link:
-                        gen3_plate_link:
-                          {}
-                        left_kinova_arm_base_link:
-                          left_kinova_arm_shoulder_link:
-                            left_kinova_arm_half_arm_1_link:
-                              left_kinova_arm_half_arm_2_link:
-                                left_kinova_arm_forearm_link:
-                                  left_kinova_arm_spherical_wrist_1_link:
-                                    left_kinova_arm_spherical_wrist_2_link:
-                                      left_kinova_arm_bracelet_link:
-                                        left_kinova_arm_end_effector_link:
-                                          left_kinova_arm_camera_color_frame:
-                                            {}
-                                          left_kinova_arm_camera_depth_frame:
-                                            {}
-                                          left_kinova_arm_camera_link:
-                                            {}
-                                          left_kinova_arm_robotiq_arg2f_base_link:
-                                            left_kinova_arm_left_inner_knuckle:
-                                              {}
-                                            left_kinova_arm_left_outer_knuckle:
-                                              left_kinova_arm_left_outer_finger:
-                                                left_kinova_arm_left_inner_finger:
-                                                  left_kinova_arm_left_inner_finger_pad:
-                                                    {}
-                                            left_kinova_arm_right_inner_knuckle:
-                                              {}
-                                            left_kinova_arm_right_outer_knuckle:
-                                              left_kinova_arm_right_outer_finger:
-                                                left_kinova_arm_right_inner_finger:
-                                                  left_kinova_arm_right_inner_finger_pad:
-                                                    {}
-                                          left_kinova_arm_tool_frame:
-                                            {}
-                        ptu_base_link:
-                          ptu_pan_link:
-                            ptu_tilt_link:
-                              ptu_tilted_link:
-                                ptu_mount_link:
-                                  realsense_mount_link:
-                                    camera_bottom_screw_frame:
-                                      camera_link:
-                                        beam1:
-                                          {}
-                                        beam1_filtered:
-                                          {}
-                                        beam2:
-                                          {}
-                                        beam2_filtered:
-                                          {}
-                                        beam3:
-                                          {}
-                                        beam3_filtered:
-                                          {}
-                                        camera_color_frame:
-                                          camera_color_optical_frame:
-                                            screw1:
-                                              {}
-                                            screw2:
-                                              {}
-                                            t1_beam1:
-                                              {}
-                                            t1_beam2:
-                                              {}
-                                            t1_beam3:
-                                              {}
-                                            t2_beam1:
-                                              {}
-                                            t2_beam2:
-                                              {}
-                                            t2_beam3:
-                                              {}
-                                        camera_depth_frame:
-                                          camera_depth_optical_frame:
-                                            {}
-                                        camera_infra1_frame:
-                                          camera_infra1_optical_frame:
-                                            {}
-                                        camera_infra2_frame:
-                                          camera_infra2_optical_frame:
-                                            {}
-                                        screw1_filtered:
-                                          {}
-                                        screw2_filtered:
-                                          {}
-                                        t1_beam1_filtered:
-                                          {}
-                                        t1_beam2_filtered:
-                                          {}
-                                        t1_beam3_filtered:
-                                          {}
-                                        t2_beam1_filtered:
-                                          {}
-                                        t2_beam2_filtered:
-                                          {}
-                                        t2_beam3_filtered:
-                                          {}
-                        right_kinova_arm_base_link:
-                          right_kinova_arm_shoulder_link:
-                            right_kinova_arm_half_arm_1_link:
-                              right_kinova_arm_half_arm_2_link:
-                                right_kinova_arm_forearm_link:
-                                  right_kinova_arm_spherical_wrist_1_link:
-                                    right_kinova_arm_spherical_wrist_2_link:
-                                      right_kinova_arm_bracelet_link:
-                                        right_kinova_arm_end_effector_link:
-                                          right_kinova_arm_camera_color_frame:
-                                            {}
-                                          right_kinova_arm_camera_depth_frame:
-                                            {}
-                                          right_kinova_arm_camera_link:
-                                            {}
-                                          right_kinova_arm_robotiq_arg2f_base_link:
-                                            right_kinova_arm_left_inner_knuckle:
-                                              {}
-                                            right_kinova_arm_left_outer_knuckle:
-                                              right_kinova_arm_left_outer_finger:
-                                                right_kinova_arm_left_inner_finger:
-                                                  right_kinova_arm_left_inner_finger_pad:
-                                                    {}
-                                            right_kinova_arm_right_inner_knuckle:
-                                              {}
-                                            right_kinova_arm_right_outer_knuckle:
-                                              right_kinova_arm_right_outer_finger:
-                                                right_kinova_arm_right_inner_finger:
-                                                  right_kinova_arm_right_inner_finger_pad:
-                                                    {}
-                                          right_kinova_arm_tool_frame:
-                                            {}
-                rear_plate_base_link:
-                  rear_plate_link:
-                    {}
-                table_origin:
-                  {}
-              top_link:
-                {}
->>>>>>> f4939f31
       Update Interval: 0
       Value: true
     - Alpha: 1
@@ -1522,7 +1162,6 @@
       Invert Z Axis: false
       Name: Current View
       Near Clip Distance: 0.009999999776482582
-<<<<<<< HEAD
       Pitch: 0.360400915145874
       Target Frame: <Fixed Frame>
       Yaw: 6.198578357696533
@@ -1534,19 +1173,6 @@
   Hide Left Dock: true
   Hide Right Dock: true
   QMainWindow State: 000000ff00000000fd0000000400000000000001570000035efc0200000008fb0000001200530065006c0065006300740069006f006e00000001e10000009b0000005c00fffffffb0000001e0054006f006f006c002000500072006f007000650072007400690065007302000001ed000001df00000185000000a3fb000000120056006900650077007300200054006f006f02000001df000002110000018500000122fb000000200054006f006f006c002000500072006f0070006500720074006900650073003203000002880000011d000002210000017afb000000100044006900730070006c006100790073000000003b0000035e000000c700fffffffb0000002000730065006c0065006300740069006f006e00200062007500660066006500720200000138000000aa0000023a00000294fb00000014005700690064006500530074006500720065006f02000000e6000000d2000003ee0000030bfb0000000c004b0069006e0065006300740200000186000001060000030c00000261000000010000010f0000035efc0200000003fb0000001e0054006f006f006c002000500072006f00700065007200740069006500730100000041000000780000000000000000fb0000000a00560069006500770073000000003b0000035e000000a000fffffffb0000001200530065006c0065006300740069006f006e010000025a000000b200000000000000000000000200000490000000a9fc0100000001fb0000000a00560069006500770073030000004e00000080000002e100000197000000030000039c0000003efc0100000002fb0000000800540069006d006501000000000000039c0000030700fffffffb0000000800540069006d006501000000000000045000000000000000000000039c0000035e00000004000000040000000800000008fc0000000100000002000000010000000a0054006f006f006c00730100000000ffffffff0000000000000000
-=======
-      Pitch: 0.3854013681411743
-      Target Frame: <Fixed Frame>
-      Yaw: 6.258584499359131
-    Saved: ~
-Window Geometry:
-  Displays:
-    collapsed: false
-  Height: 2272
-  Hide Left Dock: false
-  Hide Right Dock: false
-  QMainWindow State: 000000ff00000000fd0000000400000000000001dc000007ecfc0200000008fb0000001200530065006c0065006300740069006f006e00000001e10000009b000000ab00fffffffb0000001e0054006f006f006c002000500072006f007000650072007400690065007302000001ed000001df00000185000000abfb000000120056006900650077007300200054006f006f02000001df000002110000018500000122fb000000200054006f006f006c002000500072006f0070006500720074006900650073003203000002880000011d000002210000017afb000000100044006900730070006c0061007900730100000069000007ec0000017800fffffffb0000002000730065006c0065006300740069006f006e00200062007500660066006500720200000138000000aa0000023a00000294fb00000014005700690064006500530074006500720065006f02000000e6000000d2000003ee0000030bfb0000000c004b0069006e0065006300740200000186000001060000030c00000261000000010000014f000007ecfc0200000003fb0000001e0054006f006f006c002000500072006f00700065007200740069006500730100000041000000780000000000000000fb0000000a005600690065007700730100000069000007ec0000012300fffffffb0000001200530065006c0065006300740069006f006e010000025a000000b200000000000000000000000200000490000000a9fc0100000001fb0000000a00560069006500770073030000004e00000080000002e1000001970000000300000e7400000056fc0100000002fb0000000800540069006d0065010000000000000e740000058200fffffffb0000000800540069006d0065010000000000000450000000000000000000000b31000007ec00000004000000040000000800000008fc0000000100000002000000010000000a0054006f006f006c00730100000000ffffffff0000000000000000
->>>>>>> f4939f31
   Selection:
     collapsed: false
   Time:
@@ -1554,14 +1180,7 @@
   Tool Properties:
     collapsed: false
   Views:
-<<<<<<< HEAD
-    collapsed: true
-  Width: 924
-  X: 996
-  Y: 27
-=======
     collapsed: false
   Width: 3700
   X: 140
-  Y: 54
->>>>>>> f4939f31
+  Y: 54